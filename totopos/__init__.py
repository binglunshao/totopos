"""Trajectory outlining for topological loops in single cell data."""


__author__ = """Emanuel Flores"""
__email__ = """manuflores@caltech.edu"""
__version__ = """0.0.1"""

<<<<<<< HEAD
from . import pseudotime
from . import cells
=======
from . import totopos
>>>>>>> fd190cae
<|MERGE_RESOLUTION|>--- conflicted
+++ resolved
@@ -5,9 +5,6 @@
 __email__ = """manuflores@caltech.edu"""
 __version__ = """0.0.1"""
 
-<<<<<<< HEAD
 from . import pseudotime
 from . import cells
-=======
-from . import totopos
->>>>>>> fd190cae
+from . import totopos